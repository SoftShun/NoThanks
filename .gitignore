--- conflicted
+++ resolved
@@ -54,8 +54,6 @@
 # Yarn Integrity file
 .yarn-integrity
 
-<<<<<<< HEAD
-=======
 # parcel-bundler cache (https://parceljs.org/)
 .cache
 .parcel-cache
@@ -77,10 +75,5 @@
 
 # DynamoDB Local files
 .dynamodb/
-
-# Yarn Integrity file
-.yarn-integrity
-
->>>>>>> 9e5d4d74
 # Claude Code configuration
 CLAUDE.md